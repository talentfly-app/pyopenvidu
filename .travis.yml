# Config file for automatic testing at travis-ci.com

language: python
python:
  - 3.9
  - 3.8
  - 3.7

# Command to install dependencies, e.g. pip install -r requirements.txt --use-mirrors
install:
    - pip install -U tox-travis
    - pip install -r requirements.txt
    - pip install -r requirements_dev.txt

# Command to run tests, e.g. python setup.py test
script:
    - tox
    - coverage run -m pytest

after_success:
    - bash <(curl -s https://codecov.io/bash)

# Deploy to PyPI
deploy:
  provider: pypi
  distributions: sdist bdist_wheel
  user: "__token__"
  password:
    secure: Rmec2zNwfK9C4sM3yJRuXQZes7lMXaFRbA9LUJiqOB+kQU/uK3GatwXmimtMuaZ6uR0ulWiHLt5qUAKR3YdIrD02WOJ4npb+G9G8h5L8MQ2tWm0lkxDD0jdAauTsWAG0hIA2M15QRBAqlbiqaAqtdW3jhARBc+IklWepovfWHFGL0I+71Ljlig4Wig95wxT3ymgH/t07BabPcXGcNIqB+ccJNKFkQiuk4BvP7VeW9Jg5jOTifYJRGfUo7wVGmw91mO0w6PXjsdnuIapP+HOaBeQGIgD4XD3wcqd0B1TkIESwCKkAh7en7Kw1F4dHkFmm2r0ZmGadBeBwirmfUB4hJfpbZd1XUY6qPg3aXb9Xo1C8pRAmOYVHg9o+Ed7/w7Rd4c7bzc0545HzGeIZOV/EQlI5Dr+iP3AfaImj2VCxasXR8Cn4xtYNON5bakvMHhkHaQj3VISFHFln3/3H663GKWct9DVrvUgY0UECWP7JP9j6DJB5SBxTZk18pbgzdatfjIM0f81jmbUUSjKGrfSIl+nahszHNK7ZSBN6qiW1Yi/S9nm01dSicoHJ4Vmc2PdVV8CPpIif7HBxq9457XM44xKuDTBFf9cnqLWlcqFgOI2NwpI92Nev+p1wTDGOcvkH8bbT9i9tbL0pTi963CUJCkeN58aeAnBEdsezR2clDBs=
  on:
    tags: true
    repo: marcsello/pyopenvidu
<<<<<<< HEAD
    python: 3.9
=======
    python: 3.8

branches:
  only:
  - master
  - dev
>>>>>>> 7dbc0d5e
<|MERGE_RESOLUTION|>--- conflicted
+++ resolved
@@ -30,13 +30,9 @@
   on:
     tags: true
     repo: marcsello/pyopenvidu
-<<<<<<< HEAD
     python: 3.9
-=======
-    python: 3.8
 
 branches:
   only:
   - master
   - dev
->>>>>>> 7dbc0d5e
